"""The special orthogonal group SO(n).

i.e. the Lie group of rotations in n dimensions.
"""

import geomstats.backend as gs
from geomstats.geometry.embedded_manifold import EmbeddedManifold
from geomstats.geometry.general_linear import GeneralLinear
from geomstats.geometry.lie_group import LieGroup

ATOL = 1e-5

TAYLOR_COEFFS_1_AT_0 = [1., 0.,
                        - 1. / 12., 0.,
                        - 1. / 720., 0.,
                        - 1. / 30240., 0.]
TAYLOR_COEFFS_2_AT_0 = [1. / 12., 0.,
                        1. / 720., 0.,
                        1. / 30240., 0.,
                        1. / 1209600., 0.]
TAYLOR_COEFFS_1_AT_PI = [0., - gs.pi / 4.,
                         - 1. / 4., - gs.pi / 48.,
                         - 1. / 48., - gs.pi / 480.,
                         - 1. / 480.]


class SpecialOrthogonal(LieGroup, EmbeddedManifold):
    """Class for the special orthogonal group SO(n).

    i.e. the Lie group of rotations.
    """

    def __init__(self, n, point_type=None, epsilon=0.):
        """Initialize an instance of SO(n).

        Parameters
        ----------
        n : int
            the dimension of the euclidean space that SO(n) acts upon
        point_type : str, {'vector', 'matrix'}, optional
            if None is given, point_type is set to 'vector for dimension 3
            and matrix otherwise
        epsilon : float, optional
            precision to use for calculations involving potential divison by in
            rotations
            default: 0
        """
        if not (isinstance(n, int) and n > 1):
            raise ValueError('Parameter `n` is required to be an integer > 1.')

        self.n = n
        self.dimension = int((n * (n - 1)) / 2)

        self.epsilon = epsilon

        LieGroup.__init__(self,
                          dimension=self.dimension, point_type=point_type)
        EmbeddedManifold.__init__(self,
                                  dimension=self.dimension,
                                  embedding_manifold=GeneralLinear(n=n))
        self.bi_invariant_metric = self.left_canonical_metric
        if point_type is None:
            self.default_point_type = 'vector' if n == 3 else 'matrix'

    def get_identity(self, point_type=None):
        """Get the identity of the group.

        Parameters
        ----------
        point_type : str, {'vector', 'matrix'}, optional
            the point_type of the returned value

        Returns
        -------
        identity : array-like, shape={[dimension], [n, n]}
        """
        if point_type is None:
            point_type = self.default_point_type

        identity = gs.zeros(self.dimension)
        if point_type == 'matrix':
            identity = gs.eye(self.n)
        return identity

    identity = property(get_identity)

    def belongs(self, point, point_type=None):
        """Evaluate if a point belongs to SO(n).

        Parameters
        ----------
        point : array-like, shape=[n_samples, {dimension, [n, n]}]
            the point of which to check whether it belongs to SO(n)
        point_type : str, {'vector', 'matrix'}, optional
            default: default_point_type

        Returns
        -------
        belongs : array-like, shape=[n_samples, 1]
            array of booleans indicating whether point belongs to SO(n)
        """
        if point_type is None:
            point_type = self.default_point_type

        if point_type == 'vector':
            vec_dim = point.shape[-1]
            belongs = vec_dim == self.dimension
            if point.ndim == 2:
                belongs = gs.tile([belongs], (point.shape[0],))
            belongs = gs.to_ndarray(belongs, to_ndim=1)
            belongs = gs.to_ndarray(belongs, to_ndim=2, axis=1)
            return belongs

        if point_type == 'matrix':
            point = gs.to_ndarray(point, to_ndim=3)
            point_transpose = gs.transpose(point, axes=(0, 2, 1))
            mask = gs.isclose(gs.matmul(point, point_transpose),
                              gs.eye(self.n), atol=1e-7)
            mask = gs.all(mask, axis=(1, 2))

            mask = gs.to_ndarray(mask, to_ndim=1)
            mask = gs.to_ndarray(mask, to_ndim=2, axis=1)
            return mask

        raise ValueError('point_type should be \'vector\' or \'matrix\'.')

    def regularize(self, point, point_type=None):
        """Regularize a point to be in accordance with convention.

        In 3D, regularize the norm of the rotation vector,
        to be between 0 and pi, following the axis-angle
        representation's convention.

        If the angle angle is between pi and 2pi,
        the function computes its complementary in 2pi and
        inverts the direction of the rotation axis.

        Parameters
        ----------
        point : array-like, shape=[n_samples, {dimension, [n, n]}]
        point_type : str, {'vector', 'matrix'}, optional
            default: self.default_point_type

        Returns
        -------
        regularized_point : array-like, shape=[n_samples, {dimension, [n, n]}]
        """
        if point_type is None:
            point_type = self.default_point_type

        if point_type == 'vector':
            point = gs.to_ndarray(point, to_ndim=2)

            regularized_point = point
            if self.n == 3:
                angle = gs.linalg.norm(regularized_point, axis=1)

                mask_0 = gs.isclose(angle, 0.)
                mask_not_0 = ~mask_0
                mask_pi = gs.isclose(angle, gs.pi)

                # This avoids division by 0.
                mask_0_float = gs.cast(mask_0, gs.float32) + self.epsilon
                mask_not_0_float = (
                    gs.cast(mask_not_0, gs.float32)
                    + self.epsilon)
                mask_pi_float = gs.cast(mask_pi, gs.float32) + self.epsilon

                k = gs.floor(angle / (2 * gs.pi) + .5)
                angle += mask_0_float

                norms_ratio = gs.zeros_like(angle)
                norms_ratio += mask_not_0_float * (
                    1. - 2. * gs.pi * k / angle)
                norms_ratio += mask_0_float
                norms_ratio += mask_pi_float * (
                    gs.pi / angle
                    - (1. - 2. * gs.pi * k / angle))

                regularized_point = gs.einsum(
                    'n,ni->ni', norms_ratio, regularized_point)

        elif point_type == 'matrix':
            point = gs.to_ndarray(point, to_ndim=3)
            regularized_point = gs.to_ndarray(point, to_ndim=3)

        return regularized_point

    def regularize_tangent_vec_at_identity(
            self, tangent_vec, metric=None, point_type=None):
        """Regularize a tangent vector at the identify.

        In 3D, regularize a tangent_vector by getting its norm at the identity,
        determined by the metric, to be less than pi.

        Parameters
        ----------
        tangent_vec : array-like, shape=[n_samples, {dimension, [n, n]}]
        metric : RiemannianMetric, optional
            default: self.left_canonical_metric
        point_type : str, {'vector', 'matrix'}, optional
            default: self.default_point_type

        Returns
        -------
        regularized_vec : array-like, shape=[n_samples, {dimension, [n, n]}]
        """
        if point_type is None:
            point_type = self.default_point_type

        if point_type == 'vector':
            tangent_vec = gs.to_ndarray(tangent_vec, to_ndim=2)

            if self.n == 3:
                if metric is None:
                    metric = self.left_canonical_metric
                tangent_vec_metric_norm = metric.norm(tangent_vec)
                tangent_vec_canonical_norm = gs.linalg.norm(
                    tangent_vec, axis=1)
                if gs.ndim(tangent_vec_canonical_norm) == 1:
                    tangent_vec_canonical_norm = gs.expand_dims(
                        tangent_vec_canonical_norm, axis=1)

                mask_norm_0 = gs.isclose(tangent_vec_metric_norm, 0.)
                mask_canonical_norm_0 = gs.isclose(
                    tangent_vec_canonical_norm, 0.)

                mask_0 = mask_norm_0 | mask_canonical_norm_0
                mask_else = ~mask_0

                # This avoids division by 0.
                mask_0_float = gs.cast(mask_0, gs.float32) + self.epsilon
                mask_else_float = gs.cast(mask_else, gs.float32) + self.epsilon

                regularized_vec = gs.zeros_like(tangent_vec)
                regularized_vec += mask_0_float * tangent_vec

                tangent_vec_canonical_norm += mask_0_float

                coef = gs.zeros_like(tangent_vec_metric_norm)
                coef += mask_else_float * (
                    tangent_vec_metric_norm
                    / tangent_vec_canonical_norm)
                regularized_vec += mask_else_float * self.regularize(
                    coef * tangent_vec)
                coef += mask_0_float
                regularized_vec = mask_else_float * (
                    regularized_vec / coef)
            else:
                # TODO(nina): Check if/how regularization is needed in nD?
                regularized_vec = tangent_vec

        elif point_type == 'matrix':
            is_vectorized = gs.ndim(gs.array(tangent_vec)) == 3
            axes = (0, 2, 1) if is_vectorized else (1, 0)
            regularized_vec = \
                1. / 2 * (tangent_vec - gs.transpose(tangent_vec, axes))
        else:
            raise ValueError('point_type should be \'vector\' or \'matrix\'.')

        return regularized_vec

    def regularize_tangent_vec(
            self, tangent_vec, base_point, metric=None, point_type=None):
        """Regularize tangent vector at a base point.

        In 3D, regularize a tangent_vector by getting the norm of its parallel
        transport to the identity, determined by the metric, less than pi.

        Parameters
        ----------
        tangent_vec : array-like, shape=[n_samples, {dimension, [n, n]}]
            Tangent vector at base point.
        base_point : array-like, shape=[n_samples, {dimension, [n, n]}]
            Point on the manifold.
        metric : RiemannianMetric, optional
            default: self.left_canonical_metric
        point_type : str, {'vector', 'matrix'}, optional
            default: self.default_point_type

        Returns
        -------
        regularized_tangent_vec : array-like,
            shape=[n_samples, {dimension, [n, n]}]
        """
        if point_type is None:
            point_type = self.default_point_type

        if point_type == 'vector':
            tangent_vec = gs.to_ndarray(tangent_vec, to_ndim=2)

            if self.n == 3:
                if metric is None:
                    metric = self.left_canonical_metric
                base_point = self.regularize(base_point, point_type)
                n_vecs = tangent_vec.shape[0]

                jacobian = self.jacobian_translation(
                    point=base_point,
                    left_or_right=metric.left_or_right,
                    point_type=point_type)
                jacobian = gs.array([jacobian[0]] * n_vecs)
                inv_jacobian = gs.linalg.inv(jacobian)
                inv_jacobian = gs.to_ndarray(inv_jacobian, to_ndim=3)
                tangent_vec_at_id = gs.einsum(
                    'ni,nij->nj',
                    tangent_vec,
                    gs.transpose(inv_jacobian, axes=(0, 2, 1)))

                tangent_vec_at_id = self.regularize_tangent_vec_at_identity(
                    tangent_vec_at_id, metric, point_type)

                jacobian = gs.to_ndarray(jacobian, to_ndim=3)
                regularized_tangent_vec = gs.einsum(
                    'ni,nij->nj',
                    tangent_vec_at_id,
                    gs.transpose(jacobian, axes=(0, 2, 1)))
            else:
                # TODO(nina): Check if/how regularization is needed in nD?
                regularized_tangent_vec = tangent_vec

        elif point_type == 'matrix':
            if gs.allclose(base_point, self.identity):
                return self.regularize_tangent_vec_at_identity(
                    tangent_vec, point_type=point_type)
            inv_base_point = self.inverse(base_point)
            tangent_vec_at_id = self.compose(inv_base_point, tangent_vec)
            regularized_tangent_vec = self.regularize_tangent_vec_at_identity(
                tangent_vec_at_id, point_type=point_type)
            regularized_tangent_vec = self.compose(
                base_point, regularized_tangent_vec)

        else:
            raise ValueError('point_type should be \'vector\' or \'matrix\'.')

        return regularized_tangent_vec

    def projection(self, point):
        """Project a matrix on SO(n) using the Frobenius norm.

        Parameters
        ----------
        mat : array-like, shape=[n_samples, n, n]

        Returns
        -------
        rot_mat : array-like, shape=[n_samples, n, n]
        """
        mat = gs.to_ndarray(point, to_ndim=3)

        n_mats, _, _ = mat.shape

        if self.n == 3:
            mat_unitary_u, _, mat_unitary_v = gs.linalg.svd(mat)
            rot_mat = gs.einsum('nij,njk->nik', mat_unitary_u, mat_unitary_v)
            mask = gs.less(gs.linalg.det(rot_mat), 0.)
            mask_float = gs.cast(mask, gs.float32) + self.epsilon
            diag = gs.array([[1., 1., -1.]])
            diag = gs.to_ndarray(gs.diag(diag), to_ndim=3) + self.epsilon
            new_mat_diag_s = gs.tile(diag, [n_mats, 1, 1])

            aux_mat = gs.einsum(
                'nij,njk->nik',
                mat_unitary_u,
                new_mat_diag_s)
            rot_mat += gs.einsum(
                'n,njk->njk',
                mask_float,
                gs.einsum(
                    'nij,njk->nik',
                    aux_mat,
                    mat_unitary_v))
        else:
            aux_mat = gs.matmul(gs.transpose(mat, axes=(0, 2, 1)), mat)

            inv_sqrt_mat = gs.linalg.inv(
                gs.linalg.sqrtm(aux_mat))

            rot_mat = gs.matmul(mat, inv_sqrt_mat)

        return rot_mat

    def skew_matrix_from_vector(self, vec):
        """Get the skew-symmetric matrix derived from the vector.

        In 3D, compute the skew-symmetric matrix,known as the cross-product of
        a vector, associated to the vector `vec`.

        In nD, fill a skew-symmetric matrix with the values of the vector.

        Parameters
        ----------
        vec : array-like, shape=[n_samples, dimension]

        Returns
        -------
        skew_mat : array-like, shape=[n_samples, n, n]
        """
        vec = gs.to_ndarray(vec, to_ndim=2)
        n_vecs = vec.shape[0]
        vec_dim = gs.shape(vec)[1]

        if self.n == 2:  # SO(2)
            id_skew = gs.array([[[0., 1.], [-1., 0.]]] * n_vecs)
            skew_mat = gs.einsum(
                '...ij,...i->...ij', gs.cast(id_skew, gs.float32), vec)

        elif self.n == 3:  # SO(3)
            # This avois dividing by 0.
            levi_civita_symbol = gs.array([[
                [[0., 0., 0.],
                 [0., 0., 1.],
                 [0., -1., 0.]],
                [[0., 0., -1.],
                 [0., 0., 0.],
                 [1., 0., 0.]],
                [[0., 1., 0.],
                 [-1., 0., 0.],
                 [0., 0., 0.]]
            ]] * n_vecs) + self.epsilon

            # This avois dividing by 0.
            basis_vec_1 = gs.array([[1., 0., 0.]] * n_vecs) + self.epsilon
            basis_vec_2 = gs.array([[0., 1., 0.]] * n_vecs) + self.epsilon
            basis_vec_3 = gs.array([[0., 0., 1.]] * n_vecs) + self.epsilon
            cross_prod_1 = gs.einsum(
                'nijk,ni,nj->nk',
                levi_civita_symbol,
                basis_vec_1,
                vec)
            cross_prod_2 = gs.einsum(
                'nijk,ni,nj->nk',
                levi_civita_symbol,
                basis_vec_2,
                vec)
            cross_prod_3 = gs.einsum(
                'nijk,ni,nj->nk',
                levi_civita_symbol,
                basis_vec_3,
                vec)

            cross_prod_1 = gs.to_ndarray(cross_prod_1, to_ndim=3, axis=1)
            cross_prod_2 = gs.to_ndarray(cross_prod_2, to_ndim=3, axis=1)
            cross_prod_3 = gs.to_ndarray(cross_prod_3, to_ndim=3, axis=1)
            skew_mat = gs.concatenate(
                [cross_prod_1, cross_prod_2, cross_prod_3], axis=1)

        else:  # SO(n)
            mat_dim = gs.cast(
                ((1. + gs.sqrt(1. + 8. * vec_dim)) / 2.), gs.int32)
            skew_mat = gs.zeros((n_vecs,) + (self.n,) * 2)
            upper_triangle_indices = gs.triu_indices(mat_dim, k=1)
            for i in range(n_vecs):
                skew_mat[i][upper_triangle_indices] = vec[i]
                skew_mat[i] = skew_mat[i] - gs.transpose(skew_mat[i])
        return skew_mat

    def vector_from_skew_matrix(self, skew_mat):
        """Derive a vector from the skew-symmetric matrix.

        In 3D, compute the vector defining the cross product
        associated to the skew-symmetric matrix skew mat.

        In nD, fill a vector by reading the values
        of the upper triangle of skew_mat.

        Parameters
        ----------
        skew_mat : array-like, shape=[n_samples, n, n]

        Returns
        -------
        vec : array-like, shape=[n_samples, dimension]
        """
        skew_mat = gs.to_ndarray(skew_mat, to_ndim=3)
        n_skew_mats, mat_dim_1, _ = skew_mat.shape

        vec_dim = self.dimension
        vec = gs.zeros((n_skew_mats, vec_dim))

        if self.n == 2:  # SO(2)
            vec = gs.expand_dims(skew_mat[:, 0, 1], axis=1)

        elif self.n == 3:  # SO(3)
            vec_1 = gs.to_ndarray(skew_mat[:, 2, 1], to_ndim=2, axis=1)
            vec_2 = gs.to_ndarray(skew_mat[:, 0, 2], to_ndim=2, axis=1)
            vec_3 = gs.to_ndarray(skew_mat[:, 1, 0], to_ndim=2, axis=1)
            vec = gs.concatenate([vec_1, vec_2, vec_3], axis=1)

        else:  # SO(n)
            idx = 0
            for j in range(mat_dim_1):
                for i in range(j):
                    vec[:, idx] = skew_mat[:, i, j]
                    idx += 1

        return vec

    def rotation_vector_from_matrix(self, rot_mat):
        r"""Convert rotation matrix (in 3D) to rotation vector (axis-angle).

        Get the angle through the trace of the rotation matrix:
        The eigenvalues are:
        :math:`\{1, \cos(angle) + i \sin(angle), \cos(angle) - i \sin(angle)\}`
        so that:
        :math:`trace = 1 + 2 \cos(angle), \{-1 \leq trace \leq 3\}`

        Get the rotation vector through the formula:
        :math:`S_r = \frac{angle}{(2 * \sin(angle) ) (R - R^T)}`

        For the edge case where the angle is close to pi,
        the formulation is derived by going from rotation matrix to unit
        quaternion to axis-angle:
        :math:`r = \frac{angle*v}{|v|}`
        where :math:`(w, v)` is a unit quaternion.

        In nD, the rotation vector stores the :math:`n(n-1)/2` values
        of the skew-symmetric matrix representing the rotation.

        Parameters
        ----------
        rot_mat : array-like, shape=[n_samples, n, n]

        Returns
        -------
        regularized_rot_vec : array-like, shape=[n_samples, dimension]
        """
        rot_mat = gs.to_ndarray(rot_mat, to_ndim=3)
        n_rot_mats, _, _ = rot_mat.shape

        if self.n == 3:
            trace = gs.trace(rot_mat, axis1=1, axis2=2)
            trace = gs.to_ndarray(trace, to_ndim=2, axis=1)

            cos_angle = .5 * (trace - 1)
            cos_angle = gs.clip(cos_angle, -1, 1)
            angle = gs.arccos(cos_angle)

            rot_mat_transpose = gs.transpose(rot_mat, axes=(0, 2, 1))
            rot_vec = self.vector_from_skew_matrix(rot_mat - rot_mat_transpose)

            # This avois dividing by 0.
            mask_0 = gs.isclose(angle, 0.)
            mask_0_float = gs.cast(mask_0, gs.float32) + self.epsilon

            rot_vec *= (1. + mask_0_float * (.5 - (trace - 3.) / 12. - 1.))

            # This avois dividing by 0.
            mask_pi = gs.isclose(angle, gs.pi)
            mask_pi_float = gs.cast(mask_pi, gs.float32) + self.epsilon

            # This avois dividing by 0.
            mask_else = ~mask_0 & ~mask_pi
            mask_else_float = gs.cast(mask_else, gs.float32) + self.epsilon

            mask_pi = gs.squeeze(mask_pi, axis=1)

            # choose the largest diagonal element
            # to avoid a square root of a negative number
            rot_mat_pi = gs.einsum(
                'ni,njk->njk', mask_pi_float, rot_mat)
            a = gs.array(0)
            rot_mat_pi_00 = gs.to_ndarray(
                rot_mat_pi[:, 0, 0], to_ndim=2, axis=1)
            rot_mat_pi_11 = gs.to_ndarray(
                rot_mat_pi[:, 1, 1], to_ndim=2, axis=1)
            rot_mat_pi_22 = gs.to_ndarray(
                rot_mat_pi[:, 2, 2], to_ndim=2, axis=1)
            rot_mat_pi_diagonal = gs.hstack(
                [rot_mat_pi_00, rot_mat_pi_11, rot_mat_pi_22])
            a = gs.argmax(rot_mat_pi_diagonal, axis=1)[0]
            b = (a + 1) % 3
            c = (a + 2) % 3

            # compute the axis vector
            sq_root = gs.zeros((n_rot_mats, 1))

            aux = gs.sqrt(
                mask_pi_float * (
                    rot_mat[:, a, a]
                    - rot_mat[:, b, b]
                    - rot_mat[:, c, c]) + 1.)
            sq_root_pi = gs.einsum(
                'ni,nk->ni', mask_pi_float, aux)

            sq_root += sq_root_pi

            rot_vec_pi = gs.zeros((n_rot_mats, self.dimension))

            # This avois dividing by 0.
            mask_a_float = gs.get_mask_i_float(a, 3) + self.epsilon
            mask_b_float = gs.get_mask_i_float(b, 3) + self.epsilon
            mask_c_float = gs.get_mask_i_float(c, 3) + self.epsilon

            mask_a_float = gs.to_ndarray(mask_a_float, to_ndim=2, axis=1)
            mask_b_float = gs.to_ndarray(mask_b_float, to_ndim=2, axis=1)
            mask_c_float = gs.to_ndarray(mask_c_float, to_ndim=2, axis=1)

            mask_a_float = gs.transpose(mask_a_float)
            mask_b_float = gs.transpose(mask_b_float)
            mask_c_float = gs.transpose(mask_c_float)

            mask_a_float = gs.tile(mask_a_float, (n_rot_mats, 1))
            mask_b_float = gs.tile(mask_b_float, (n_rot_mats, 1))
            mask_c_float = gs.tile(mask_c_float, (n_rot_mats, 1))

            rot_vec_pi += mask_pi_float * mask_a_float * sq_root / 2.

            sq_root += mask_0_float
            sq_root += mask_else_float

            rot_vec_pi_b = gs.zeros_like(rot_vec_pi)
            rot_vec_pi_c = gs.zeros_like(rot_vec_pi)

            rot_vec_pi_b += gs.einsum(
                'nk,ni->nk',
                mask_b_float,
                ((rot_mat[:, b, a]
                  + rot_mat[:, a, b])
                 / (2. * sq_root)))
            rot_vec_pi += mask_pi_float * gs.einsum(
                'ni,nk->nk', mask_pi_float, rot_vec_pi_b)

            rot_vec_pi_c += gs.einsum(
                'nk,ni->nk',
                mask_c_float,
                ((rot_mat[:, c, a]
                  + rot_mat[:, a, c])
                 / (2. * sq_root)))

            rot_vec_pi += mask_pi_float * gs.einsum(
                'ni,nk->nk',
                mask_pi_float,
                rot_vec_pi_c)

            norm_rot_vec_pi = gs.linalg.norm(rot_vec_pi, axis=1)
            norm_rot_vec_pi += gs.squeeze(mask_0_float, axis=1)
            norm_rot_vec_pi += gs.squeeze(mask_else_float, axis=1)

            rot_vec += mask_pi_float * (
                gs.einsum(
                    'nk,n->nk',
                    angle * rot_vec_pi,
                    1. / norm_rot_vec_pi))

            angle += mask_0_float
            angle = gs.to_ndarray(angle, to_ndim=2, axis=1)
            fact = gs.einsum(
                'ni,ni->ni',
                mask_else_float,
                (angle / (2. * gs.sin(angle)) - 1.))

            rot_vec *= (1. + fact)
        else:
            skew_mat = self.embedding_manifold.log(rot_mat)
            rot_vec = self.vector_from_skew_matrix(skew_mat)

        return self.regularize(rot_vec, point_type='vector')

    def matrix_from_rotation_vector(self, rot_vec):
        """Convert rotation vector to rotation matrix.

        Parameters
        ----------
        rot_vec: array-like, shape=[n_samples, dimension]

        Returns
        -------
        rot_mat: array-like, shape=[n_samples, {dimension, [n, n]}]
        """
        rot_vec = self.regularize(rot_vec, point_type='vector')

        if self.n == 3:
            angle = gs.linalg.norm(rot_vec, axis=1)
            angle = gs.to_ndarray(angle, to_ndim=2, axis=1)

            skew_rot_vec = self.skew_matrix_from_vector(rot_vec)

            coef_1 = gs.zeros_like(angle)
            coef_2 = gs.zeros_like(angle)

            # This avois dividing by 0.
            mask_0 = gs.isclose(angle, 0.)
            mask_0_float = gs.cast(mask_0, gs.float32) + self.epsilon

            coef_1 += mask_0_float * (1. - (angle ** 2) / 6.)
            coef_2 += mask_0_float * (1. / 2. - angle ** 2)

            # This avois dividing by 0.
            mask_else = ~mask_0
            mask_else_float = gs.cast(mask_else, gs.float32) + self.epsilon

            angle += mask_0_float

            coef_1 += mask_else_float * (gs.sin(angle) / angle)
            coef_2 += mask_else_float * (
                (1. - gs.cos(angle)) / (angle ** 2))

            coef_1 = gs.squeeze(coef_1, axis=1)
            coef_2 = gs.squeeze(coef_2, axis=1)
            term_1 = (gs.eye(self.dimension)
                      + gs.einsum('n,njk->njk', coef_1, skew_rot_vec))

            squared_skew_rot_vec = gs.einsum(
                'nij,njk->nik', skew_rot_vec, skew_rot_vec)

            term_2 = gs.einsum('n,njk->njk', coef_2, squared_skew_rot_vec)

            rot_mat = term_1 + term_2

        else:
            skew_mat = self.skew_matrix_from_vector(rot_vec)
            rot_mat = self.embedding_manifold.exp(skew_mat)

        return rot_mat

    def quaternion_from_matrix(self, rot_mat):
        """Convert a rotation matrix into a unit quaternion.

        Parameters
        ----------
        rot_mat : array-like, shape=[n_samples, n, n]

        Returns
        -------
        quaternion : array-like, shape=[n_samples, 4]
        """
        if self.n != 3:
            raise ValueError(
                'The quaternion representation does not exist'
                ' for rotations in %d dimensions.' % self.n)
        rot_mat = gs.to_ndarray(rot_mat, to_ndim=3)

        rot_vec = self.rotation_vector_from_matrix(rot_mat)
        quaternion = self.quaternion_from_rotation_vector(rot_vec)

        return quaternion

    def quaternion_from_rotation_vector(self, rot_vec):
        """Convert a rotation vector into a unit quaternion.

        Parameters
        ----------
        rot_vec : array-like, shape=[n_samples, dimension]

        Returns
        -------
        quaternion : array-like, shape=[n_samples, 4]
        """
        if self.n != 3:
            raise ValueError(
                'The quaternion representation does not exist'
                ' for rotations in %d dimensions.' % self.n)
        rot_vec = self.regularize(rot_vec, point_type='vector')

        angle = gs.linalg.norm(rot_vec, axis=1)
        angle = gs.to_ndarray(angle, to_ndim=2, axis=1)

        mask_0 = gs.isclose(angle, 0.)
        mask_not_0 = ~mask_0

        rotation_axis = gs.divide(
            rot_vec,
            angle
            * gs.cast(mask_not_0, gs.float32)
            + gs.cast(mask_0, gs.float32))

        quaternion = gs.concatenate(
            (gs.cos(angle / 2),
             gs.sin(angle / 2) * rotation_axis[:]),
            axis=1)

        return quaternion

    def rotation_vector_from_quaternion(self, quaternion):
        """Convert a unit quaternion into a rotation vector.

        Parameters
        ----------
        quaternion : array-like, shape=[n_samples, 4]

        Returns
        -------
        rot_vec : array-like, shape=[n_samples, dimension]
        """
        if self.n != 3:
            raise ValueError(
                'The quaternion representation does not exist'
                ' for rotations in %d dimensions.' % self.n)
        quaternion = gs.to_ndarray(quaternion, to_ndim=2)

        cos_half_angle = quaternion[:, 0]
        cos_half_angle = gs.clip(cos_half_angle, -1, 1)
        half_angle = gs.arccos(cos_half_angle)

        half_angle = gs.to_ndarray(half_angle, to_ndim=2, axis=1)

        mask_0 = gs.isclose(half_angle, 0.)
        mask_not_0 = ~mask_0

        rotation_axis = gs.divide(
            quaternion[:, 1:],
            gs.sin(half_angle) *
            gs.cast(mask_not_0, gs.float32)
            + gs.cast(mask_0, gs.float32))
        rot_vec = gs.array(
            2 * half_angle
            * rotation_axis
            * gs.cast(mask_not_0, gs.float32))

        rot_vec = self.regularize(rot_vec, point_type='vector')
        return rot_vec

    def matrix_from_quaternion(self, quaternion):
        """Convert a unit quaternion into a rotation vector.

        Parameters
        ----------
        quaternion : array-like, shape=[n_samples, 4]

        Returns
        -------
        rot_mat : array-like, shape=[n_samples, dimension]
        """
        if self.n != 3:
            raise ValueError(
                'The quaternion representation does not exist'
                ' for rotations in %d dimensions.' % self.n)
        quaternion = gs.to_ndarray(quaternion, to_ndim=2)
        n_quaternions, _ = quaternion.shape

        w, x, y, z = gs.hsplit(quaternion, 4)

        rot_mat = gs.zeros((n_quaternions,) + (self.n,) * 2)

        for i in range(n_quaternions):
            # TODO(nina): Vectorize by applying the composition of
            # quaternions to the identity matrix
            column_1 = [w[i] ** 2 + x[i] ** 2 - y[i] ** 2 - z[i] ** 2,
                        2 * x[i] * y[i] - 2 * w[i] * z[i],
                        2 * x[i] * z[i] + 2 * w[i] * y[i]]

            column_2 = [2 * x[i] * y[i] + 2 * w[i] * z[i],
                        w[i] ** 2 - x[i] ** 2 + y[i] ** 2 - z[i] ** 2,
                        2 * y[i] * z[i] - 2 * w[i] * x[i]]

            column_3 = [2 * x[i] * z[i] - 2 * w[i] * y[i],
                        2 * y[i] * z[i] + 2 * w[i] * x[i],
                        w[i] ** 2 - x[i] ** 2 - y[i] ** 2 + z[i] ** 2]

            mask_i = gs.get_mask_i_float(i, n_quaternions)
            rot_mat_i = gs.transpose(
                gs.hstack([column_1, column_2, column_3]))
            rot_mat_i = gs.to_ndarray(rot_mat_i, to_ndim=3)
            rot_mat += gs.einsum('n,nij->nij', mask_i, rot_mat_i)

        return rot_mat

    def matrix_from_tait_bryan_angles_extrinsic_xyz(self, tait_bryan_angles):
        """Convert Tait-Bryan angles to rot mat in extrensic coords (xyz).

        Convert a rotation given in terms of the tait bryan angles,
        [angle_1, angle_2, angle_3] in extrinsic (fixed) coordinate system
        in order xyz, into a rotation matrix.

        rot_mat = Z(angle_1).Y(angle_2).X(angle_3)
        where:
        - Z(angle_1) is a rotation of angle angle_1 around axis z.
        - Y(angle_2) is a rotation of angle angle_2 around axis y.
        - X(angle_3) is a rotation of angle angle_3 around axis x.

        Parameters
        ----------
        tait_bryan_angles : array-like, shape=[n_samples, 3]

        Returns
        -------
        rot_mat : array-like, shape=[n_samples, n, n]
        """
        if self.n != 3:
            raise ValueError(
                'The Tait-Bryan angles representation'
                ' does not exist for rotations in %d dimensions.' % self.n)
        tait_bryan_angles = gs.to_ndarray(tait_bryan_angles, to_ndim=2)
        n_tait_bryan_angles, _ = tait_bryan_angles.shape

        rot_mat = gs.zeros((n_tait_bryan_angles,) + (self.n,) * 2)
        angle_1 = tait_bryan_angles[:, 0]
        angle_2 = tait_bryan_angles[:, 1]
        angle_3 = tait_bryan_angles[:, 2]

        for i in range(n_tait_bryan_angles):
            cos_angle_1 = gs.cos(angle_1[i])
            sin_angle_1 = gs.sin(angle_1[i])
            cos_angle_2 = gs.cos(angle_2[i])
            sin_angle_2 = gs.sin(angle_2[i])
            cos_angle_3 = gs.cos(angle_3[i])
            sin_angle_3 = gs.sin(angle_3[i])

            column_1 = [[cos_angle_1 * cos_angle_2],
                        [cos_angle_2 * sin_angle_1],
                        [- sin_angle_2]]
            column_2 = [[(cos_angle_1 * sin_angle_2 * sin_angle_3
                          - cos_angle_3 * sin_angle_1)],
                        [(cos_angle_1 * cos_angle_3
                          + sin_angle_1 * sin_angle_2 * sin_angle_3)],
                        [cos_angle_2 * sin_angle_3]]
            column_3 = [[(sin_angle_1 * sin_angle_3
                          + cos_angle_1 * cos_angle_3 * sin_angle_2)],
                        [(cos_angle_3 * sin_angle_1 * sin_angle_2
                          - cos_angle_1 * sin_angle_3)],
                        [cos_angle_2 * cos_angle_3]]

            rot_mat[i] = gs.hstack((column_1, column_2, column_3))
        return rot_mat

    def matrix_from_tait_bryan_angles_extrinsic_zyx(self, tait_bryan_angles):
        """Convert Tait-Bryan angles to rot mat in extrensic coords (zyx).

        Convert a rotation given in terms of the tait bryan angles,
        [angle_1, angle_2, angle_3] in extrinsic (fixed) coordinate system
        in order zyx, into a rotation matrix.

        rot_mat = X(angle_1).Y(angle_2).Z(angle_3)
        where:
        - X(angle_1) is a rotation of angle angle_1 around axis x.
        - Y(angle_2) is a rotation of angle angle_2 around axis y.
        - Z(angle_3) is a rotation of angle angle_3 around axis z.

        Parameters
        ----------
        tait_bryan_angles : array-like, shape=[n_samples, 3]

        Returns
        -------
        rot_mat : array-like, shape=[n_samples, n, n]
        """
        if self.n != 3:
            raise ValueError(
                'The Tait-Bryan angles representation'
                ' does not exist for rotations in %d dimensions.' % self.n)
        tait_bryan_angles = gs.to_ndarray(tait_bryan_angles, to_ndim=2)
        n_tait_bryan_angles, _ = tait_bryan_angles.shape

        rot_mat = gs.zeros((n_tait_bryan_angles,) + (self.n,) * 2)
        angle_1 = tait_bryan_angles[:, 0]
        angle_2 = tait_bryan_angles[:, 1]
        angle_3 = tait_bryan_angles[:, 2]

        for i in range(n_tait_bryan_angles):
            cos_angle_1 = gs.cos(angle_1[i])
            sin_angle_1 = gs.sin(angle_1[i])
            cos_angle_2 = gs.cos(angle_2[i])
            sin_angle_2 = gs.sin(angle_2[i])
            cos_angle_3 = gs.cos(angle_3[i])
            sin_angle_3 = gs.sin(angle_3[i])

            column_1 = [[cos_angle_2 * cos_angle_3],
                        [(cos_angle_1 * sin_angle_3
                          + cos_angle_3 * sin_angle_1 * sin_angle_2)],
                        [(sin_angle_1 * sin_angle_3
                          - cos_angle_1 * cos_angle_3 * sin_angle_2)]]

            column_2 = [[- cos_angle_2 * sin_angle_3],
                        [(cos_angle_1 * cos_angle_3
                          - sin_angle_1 * sin_angle_2 * sin_angle_3)],
                        [(cos_angle_3 * sin_angle_1
                          + cos_angle_1 * sin_angle_2 * sin_angle_3)]]

            column_3 = [[sin_angle_2],
                        [- cos_angle_2 * sin_angle_1],
                        [cos_angle_1 * cos_angle_2]]
            rot_mat[i] = gs.hstack((column_1, column_2, column_3))
        return rot_mat

    def matrix_from_tait_bryan_angles(self, tait_bryan_angles,
                                      extrinsic_or_intrinsic='extrinsic',
                                      order='zyx'):
        """Convert Tait-Bryan angles to rot mat in extr or intr coords.

        Convert a rotation given in terms of the tait bryan angles,
        [angle_1, angle_2, angle_3] in extrinsic (fixed) or
        intrinsic (moving) coordinate frame into a rotation matrix.

        If the order is zyx, into the rotation matrix rot_mat:
        rot_mat = X(angle_1).Y(angle_2).Z(angle_3)
        where:
        - X(angle_1) is a rotation of angle angle_1 around axis x.
        - Y(angle_2) is a rotation of angle angle_2 around axis y.
        - Z(angle_3) is a rotation of angle angle_3 around axis z.

        Exchanging 'extrinsic' and 'intrinsic' amounts to
        exchanging the order.

        Parameters
        ----------
        tait_bryan_angles : array-like, shape=[n_samples, 3]
        extrinsic_or_intrinsic : str, {'extrensic', 'intrinsic'} optional
            default: 'extrinsic'
        order : str, {'xyz', 'zyx'}, optional
            default: 'zyx'

        Returns
        -------
        rot_mat : array-like, shape=[n_samples, n, n]
        """
        if self.n != 3:
            raise ValueError(
                'The Tait-Bryan angles representation'
                ' does not exist for rotations in %d dimensions.' % self.n)

        tait_bryan_angles = gs.to_ndarray(tait_bryan_angles, to_ndim=2)

        extrinsic_zyx = (extrinsic_or_intrinsic == 'extrinsic'
                         and order == 'zyx')
        intrinsic_xyz = (extrinsic_or_intrinsic == 'intrinsic'
                         and order == 'xyz')

        extrinsic_xyz = (extrinsic_or_intrinsic == 'extrinsic'
                         and order == 'xyz')
        intrinsic_zyx = (extrinsic_or_intrinsic == 'intrinsic'
                         and order == 'zyx')

        if extrinsic_zyx:
            rot_mat = self.matrix_from_tait_bryan_angles_extrinsic_zyx(
                tait_bryan_angles)
        elif intrinsic_xyz:
            tait_bryan_angles_reversed = gs.flip(tait_bryan_angles, axis=1)
            rot_mat = self.matrix_from_tait_bryan_angles_extrinsic_zyx(
                tait_bryan_angles_reversed)

        elif extrinsic_xyz:
            rot_mat = self.matrix_from_tait_bryan_angles_extrinsic_xyz(
                tait_bryan_angles)
        elif intrinsic_zyx:
            tait_bryan_angles_reversed = gs.flip(tait_bryan_angles, axis=1)
            rot_mat = self.matrix_from_tait_bryan_angles_extrinsic_xyz(
                tait_bryan_angles_reversed)

        else:
            raise ValueError('extrinsic_or_intrinsic should be'
                             ' \'extrinsic\' or \'intrinsic\''
                             ' and order should be \'xyz\' or \'zyx\'.')

        return rot_mat

    def tait_bryan_angles_from_matrix(self, rot_mat,
                                      extrinsic_or_intrinsic='extrinsic',
                                      order='zyx'):
        """Convert rot_mat into Tait-Bryan angles.

        Convert a rotation matrix rot_mat into the tait bryan angles,
        [angle_1, angle_2, angle_3] in extrinsic (fixed) coordinate frame,
        for the order zyx, i.e.:
        rot_mat = X(angle_1).Y(angle_2).Z(angle_3)
        where:
        - X(angle_1) is a rotation of angle angle_1 around axis x.
        - Y(angle_2) is a rotation of angle angle_2 around axis y.
        - Z(angle_3) is a rotation of angle angle_3 around axis z.

        Parameters
        ----------
        rot_mat : array-like, shape=[n_samples, n, n]
        extrinsic_or_intrinsic : str, {'extrinsic', 'intrinsic'}, optional
            default: 'extrinsic'
        order : str, {'xyz', 'zyx'}, optional
            default: 'zyx'

        Returns
        -------
        tait_bryan_angles : array-like, shape=[n_samples, 3]
        """
        if self.n != 3:
            raise ValueError(
                'The Tait-Bryan angles representation'
                ' does not exist for rotations in %d dimensions.' % self.n)

        rot_mat = gs.to_ndarray(rot_mat, to_ndim=3)
        quaternion = self.quaternion_from_matrix(rot_mat)
        tait_bryan_angles = self.tait_bryan_angles_from_quaternion(
            quaternion,
            extrinsic_or_intrinsic=extrinsic_or_intrinsic,
            order=order)

        return tait_bryan_angles

    def quaternion_from_tait_bryan_angles_intrinsic_xyz(
            self, tait_bryan_angles):
        """Convert Tait-Bryan angles to into unit quaternion.

        Convert a rotation given by Tait-Bryan angles in extrinsic
        coordinate systems and order xyz into a unit quaternion.

        Parameters
        ----------
        tait_bryan_angles : array-like, shape=[n_samples, 3]

        Returns
        -------
        quaternion : array-like, shape=[n_samples, 4]
        """
        if self.n != 3:
            raise ValueError(
                'The Tait-Bryan angles representation'
                ' and the quaternion representation'
                ' do not exist for rotations in %d dimensions.' % self.n)
        tait_bryan_angles = gs.to_ndarray(tait_bryan_angles, to_ndim=2)
        n_tait_bryan_angles, _ = tait_bryan_angles.shape
        quaternion = gs.zeros((n_tait_bryan_angles, 4))

        matrix = self.matrix_from_tait_bryan_angles(
            tait_bryan_angles,
            extrinsic_or_intrinsic='intrinsic',
            order='xyz')
        quaternion = self.quaternion_from_matrix(matrix)
        return quaternion

    def quaternion_from_tait_bryan_angles(self, tait_bryan_angles,
                                          extrinsic_or_intrinsic='extrinsic',
                                          order='zyx'):
        """Convert a rotation given by Tait-Bryan angles into unit quaternion.

        Parameters
        ----------
        tait_bryan_angles : array-like, shape=[n_samples, 3]
        extrinsic_or_intrinsic : str, {'extrinsic', 'intrinsic'}, optional
            default: 'extrinsic'
        order : str, {'xyz', 'zyx'}, optional
            default: 'zyx'

        Returns
        -------
        quat : array-like, shape=[n_samples, 4]
        """
        if self.n != 3:
            raise ValueError(
                'The Tait-Bryan angles representation'
                ' and the quaternion representation'
                ' do not exist for rotations in %d dimensions.' % self.n)

        tait_bryan_angles = gs.to_ndarray(tait_bryan_angles, to_ndim=2)

        extrinsic_zyx = (extrinsic_or_intrinsic == 'extrinsic'
                         and order == 'zyx')
        intrinsic_xyz = (extrinsic_or_intrinsic == 'intrinsic'
                         and order == 'xyz')

        extrinsic_xyz = (extrinsic_or_intrinsic == 'extrinsic'
                         and order == 'xyz')
        intrinsic_zyx = (extrinsic_or_intrinsic == 'intrinsic'
                         and order == 'zyx')

        if extrinsic_zyx:
            tait_bryan_angles_reversed = gs.flip(tait_bryan_angles, axis=1)
            quat = self.quaternion_from_tait_bryan_angles_intrinsic_xyz(
                tait_bryan_angles_reversed)

        elif intrinsic_xyz:
            quat = self.quaternion_from_tait_bryan_angles_intrinsic_xyz(
                tait_bryan_angles)

        elif extrinsic_xyz:
            rot_mat = self.matrix_from_tait_bryan_angles_extrinsic_xyz(
                tait_bryan_angles)
            quat = self.quaternion_from_matrix(rot_mat)

        elif intrinsic_zyx:
            tait_bryan_angles_reversed = gs.flip(tait_bryan_angles, axis=1)
            rot_mat = self.matrix_from_tait_bryan_angles_extrinsic_xyz(
                tait_bryan_angles_reversed)
            quat = self.quaternion_from_matrix(rot_mat)
        else:
            raise ValueError('extrinsic_or_intrinsic should be'
                             ' \'extrinsic\' or \'intrinsic\''
                             ' and order should be \'xyz\' or \'zyx\'.')

        return quat

    def rotation_vector_from_tait_bryan_angles(
            self,
            tait_bryan_angles,
            extrinsic_or_intrinsic='extrinsic',
            order='zyx'):
        """Convert rotation given by angle_1, angle_2, angle_3 into rot. vec.

        Convert into axis-angle representation.

        Parameters
        ----------
        tait_bryan_angles : array-like, shape=[n_samples, 3]
        extrinsic_or_intrinsic : str, {'extrinsic', 'intrinsic'}, optional
            default: 'extrinsic'
        order : str, {'xyz', 'zyx'}, optional
            default: 'zyx'

        Returns
        -------
        rot_vec : array-like, shape=[n_samples, dimension]
        """
        if self.n != 3:
            raise ValueError(
                'The Tait-Bryan angles representation'
                ' does not exist for rotations in %d dimensions.' % self.n)

        quaternion = self.quaternion_from_tait_bryan_angles(
            tait_bryan_angles,
            extrinsic_or_intrinsic=extrinsic_or_intrinsic,
            order=order)
        rot_vec = self.rotation_vector_from_quaternion(quaternion)

        rot_vec = self.regularize(rot_vec, point_type='vector')
        return rot_vec

    def tait_bryan_angles_from_quaternion_intrinsic_zyx(self, quaternion):
        """Convert quaternion to tait bryan representation of order zyx.

        Parameters
        ----------
        quaternion : array-like, shape=[n_samples, 4]

        Returns
        -------
        tait_bryan_angles : array-like, shape=[n_samples, 3]
        """
        if self.n != 3:
            raise ValueError(
                'The Tait-Bryan angles representation'
                ' and the quaternion representation'
                ' do not exist for rotations in %d dimensions.' % self.n)
        quaternion = gs.to_ndarray(quaternion, to_ndim=2)

        w, x, y, z = gs.hsplit(quaternion, 4)
        angle_1 = gs.arctan2(y * z + w * x,
                             1. / 2. - (x ** 2 + y ** 2))
        angle_2 = gs.arcsin(- 2. * (x * z - w * y))
        angle_3 = gs.arctan2(x * y + w * z,
                             1. / 2. - (y ** 2 + z ** 2))
        tait_bryan_angles = gs.concatenate(
            [angle_1, angle_2, angle_3], axis=1)
        return tait_bryan_angles

    def tait_bryan_angles_from_quaternion_intrinsic_xyz(self, quaternion):
        """Convert quaternion to tait bryan representation of order xyz.

        Parameters
        ----------
        quaternion : array-like, shape=[n_samples, 4]

        Returns
        -------
        tait_bryan_angles : array-like, shape=[n_samples, 3]
        """
        if self.n != 3:
            raise ValueError(
                'The Tait-Bryan angles representation'
                ' and the quaternion representation'
                ' do not exist for rotations in %d dimensions.' % self.n)
        quaternion = gs.to_ndarray(quaternion, to_ndim=2)

        w, x, y, z = gs.hsplit(quaternion, 4)

        angle_1 = gs.arctan2(2. * (- x * y + w * z),
                             w * w + x * x - y * y - z * z)
        angle_2 = gs.arcsin(2 * (x * z + w * y))
        angle_3 = gs.arctan2(2. * (- y * z + w * x),
                             w * w + z * z - x * x - y * y)

        tait_bryan_angles = gs.concatenate(
            [angle_1, angle_2, angle_3], axis=1)
        return tait_bryan_angles

    def tait_bryan_angles_from_quaternion(
            self, quaternion, extrinsic_or_intrinsic='extrinsic', order='zyx'):
        """Convert quaternion to a rotation in form angle_1, angle_2, angle_3.

        Parameters
        ----------
        quaternion : array-like, shape=[n_samples, 4]
        extrinsic_or_intrinsic : str, {'extrinsic', 'intrinsic'}, optional
            default: 'extrinsic'
        order : str, {'xyz', 'zyx'}, optional
            default: 'zyx'

        Returns
        -------
        tait_bryan : array-like, shape=[n_samples, 3]
        """
        if self.n != 3:
            raise ValueError(
                'The Tait-Bryan angles representation'
                ' and the quaternion representation'
                ' do not exist for rotations in %d dimensions.' % self.n)

        quaternion = gs.to_ndarray(quaternion, to_ndim=2)

        extrinsic_zyx = (extrinsic_or_intrinsic == 'extrinsic'
                         and order == 'zyx')
        intrinsic_xyz = (extrinsic_or_intrinsic == 'intrinsic'
                         and order == 'xyz')

        extrinsic_xyz = (extrinsic_or_intrinsic == 'extrinsic'
                         and order == 'xyz')
        intrinsic_zyx = (extrinsic_or_intrinsic == 'intrinsic'
                         and order == 'zyx')

        if extrinsic_zyx:
            tait_bryan = self.tait_bryan_angles_from_quaternion_intrinsic_xyz(
                quaternion)
            tait_bryan = gs.flip(tait_bryan, axis=1)
        elif intrinsic_xyz:
            tait_bryan = self.tait_bryan_angles_from_quaternion_intrinsic_xyz(
                quaternion)

        elif extrinsic_xyz:
            tait_bryan = self.tait_bryan_angles_from_quaternion_intrinsic_zyx(
                quaternion)
            tait_bryan = gs.flip(tait_bryan, axis=1)
        elif intrinsic_zyx:
            tait_bryan = self.tait_bryan_angles_from_quaternion_intrinsic_zyx(
                quaternion)

        else:
            raise ValueError('extrinsic_or_intrinsic should be'
                             ' \'extrinsic\' or \'intrinsic\''
                             ' and order should be \'xyz\' or \'zyx\'.')

        return tait_bryan

    def tait_bryan_angles_from_rotation_vector(
            self, rot_vec, extrinsic_or_intrinsic='extrinsic', order='zyx'):
        """Convert a rotation vector to a rotation given by Tait-Bryan angles.

        Here the rotation vector is in the axis-angle representation.

        Parameters
        ----------
        rot_vec : array-like, shape=[n_samples, dimension]
        extrinsic_or_intrinsic : str, {'extrinsic', 'intrinsic'}, optional
            default: 'extrinsic'
        order : str, {'xyz', 'zyx'}, optional
            default: 'zyx'

        Returns
        -------
        tait_bryan_angles : array-like, shape=[n_samples, 3]
        """
        if self.n != 3:
            raise ValueError(
                'The Tait-Bryan angles representation'
                ' does not exist for rotations in %d dimensions.' % self.n)

        rot_vec = gs.to_ndarray(rot_vec, to_ndim=2)

        quaternion = self.quaternion_from_rotation_vector(rot_vec)
        tait_bryan_angles = self.tait_bryan_angles_from_quaternion(
            quaternion,
            extrinsic_or_intrinsic=extrinsic_or_intrinsic,
            order=order)

        return tait_bryan_angles

    def compose(self, point_a, point_b, point_type=None):
        """Compose two elements of SO(n).

        Parameters
        ----------
        point_1 : array-like, shape=[n_samples, {dimension, [n, n]}]
        point_2 : array-like, shape=[n_samples, {dimension, [n, n]}]
        point_type : str, {'vector', 'matrix'}, optional
            default: default_point_type

        Returns
        -------
        point_prod : array-like, shape=[n_samples, {dimension, [n, n]}]
        """
        if point_type is None:
            point_type = self.default_point_type

        point_a = self.regularize(point_a, point_type=point_type)
        point_b = self.regularize(point_b, point_type=point_type)

        if point_type == 'vector':
            point_a = self.matrix_from_rotation_vector(point_a)
            point_b = self.matrix_from_rotation_vector(point_b)

        point_prod = gs.einsum('...jk,...kl->...jl', point_a, point_b)

        if point_type == 'vector':
            point_prod = self.rotation_vector_from_matrix(point_prod)

        point_prod = self.regularize(
            point_prod, point_type=point_type)
        return point_prod

    def inverse(self, point, point_type=None):
        """Compute the group inverse in SO(n).

        Parameters
        ----------
        point : array-like, shape=[n_samples, {dimension, [n, n]}]
        point_type : str, {'vector', 'matrix'}, optional
            default: self.default_point_type

        Returns
        -------
        inv_point : array-like, shape=[n_samples, {dimension, [n, n]}]
        """
        if point_type is None:
            point_type = self.default_point_type

        if point_type == 'vector':
            if self.n == 3:
                return -self.regularize(point, point_type=point_type)
            point = self.matrix_from_rotation_vector(point)

        transpose_order = (0, 2, 1) if gs.ndim(point) == 3 else (1, 0)
        inv_point = gs.transpose(point, transpose_order)

        if point_type == 'vector':
            inv_point = self.rotation_vector_from_matrix(inv_point)

        return inv_point

    def jacobian_translation(
            self, point, left_or_right='left', point_type=None):
        """Compute the jacobian matrix corresponding to translation.

        Compute the jacobian matrix of the differential
        of the left/right translations from the identity to point in SO(n).

        Parameters
        ----------
        point : array-like, shape=[n_samples, {dimension, [n, n]}]
        left_or_right : str, {'left', 'right'}, optional
            default: 'left'
        point_type : str, {'vector', 'matrix'}, optional
            default: self.default_point_type

        Returns
        -------
        jacobian : array-like, shape=[n_samples, dimension, dimension]
        """
        if left_or_right not in ('left', 'right'):
            raise ValueError(
                'Parameter `left_or_right`'
                ' should be either `left` or `right`.')

        if point_type is None:
            point_type = self.default_point_type

        if point_type == 'vector':
            if self.n == 3:
                point = self.regularize(
                    point, point_type=point_type)

                n_points, _ = point.shape

                angle = gs.linalg.norm(point, axis=1)
                angle = gs.expand_dims(angle, axis=1)

                coef_1 = gs.zeros([n_points, 1])
                coef_2 = gs.zeros([n_points, 1])

                # This avois dividing by 0.
                mask_0 = gs.isclose(angle, 0.)
                mask_0_float = gs.cast(mask_0, gs.float32) + self.epsilon

                coef_1 += mask_0_float * (
                    TAYLOR_COEFFS_1_AT_0[0]
                    + TAYLOR_COEFFS_1_AT_0[2] * angle ** 2
                    + TAYLOR_COEFFS_1_AT_0[4] * angle ** 4
                    + TAYLOR_COEFFS_1_AT_0[6] * angle ** 6)

                coef_2 += mask_0_float * (
                    TAYLOR_COEFFS_2_AT_0[0]
                    + TAYLOR_COEFFS_2_AT_0[2] * angle ** 2
                    + TAYLOR_COEFFS_2_AT_0[4] * angle ** 4
                    + TAYLOR_COEFFS_2_AT_0[6] * angle ** 6)

                # This avois dividing by 0.
                mask_pi = gs.isclose(angle, gs.pi)
                mask_pi_float = gs.cast(mask_pi, gs.float32) + self.epsilon

                delta_angle = angle - gs.pi
                coef_1 += mask_pi_float * (
                    TAYLOR_COEFFS_1_AT_PI[1] * delta_angle
                    + TAYLOR_COEFFS_1_AT_PI[2] * delta_angle ** 2
                    + TAYLOR_COEFFS_1_AT_PI[3] * delta_angle ** 3
                    + TAYLOR_COEFFS_1_AT_PI[4] * delta_angle ** 4
                    + TAYLOR_COEFFS_1_AT_PI[5] * delta_angle ** 5
                    + TAYLOR_COEFFS_1_AT_PI[6] * delta_angle ** 6)

                angle += mask_0_float
                coef_2 += mask_pi_float * (
                    (1 - coef_1) / angle ** 2)

                # This avois dividing by 0.
                mask_else = ~mask_0 & ~mask_pi
                mask_else_float = gs.cast(mask_else, gs.float32) + self.epsilon

                # This avoids division by 0.
                angle += mask_pi_float
                coef_1 += mask_else_float * (
                    (angle / 2) / gs.tan(angle / 2))
                coef_2 += mask_else_float * (
                    (1 - coef_1) / angle ** 2)
                jacobian = gs.zeros((n_points, self.dimension, self.dimension))
                n_points_tensor = gs.array(n_points)
                for i in range(n_points):
                    # This avois dividing by 0.
                    mask_i_float = (
                        gs.get_mask_i_float(i, n_points_tensor)
                        + self.epsilon)

                    sign = - 1
                    if left_or_right == 'left':
                        sign = + 1

                    jacobian_i = (
                        coef_1[i] * gs.eye(self.dimension)
                        + coef_2[i] * gs.outer(point[i], point[i])
                        + sign * self.skew_matrix_from_vector(point[i]) / 2)
                    jacobian_i = gs.squeeze(jacobian_i, axis=0)

                    jacobian += gs.einsum(
                        'n,ij->nij',
                        mask_i_float,
                        jacobian_i)

            else:
                if left_or_right == 'right':
                    raise NotImplementedError(
                        'The jacobian of the right translation'
                        ' is not implemented.')
                jacobian = self.matrix_from_rotation_vector(point)

        elif point_type == 'matrix':
            jacobian = point

        return jacobian

    def random_uniform(self, n_samples=1, point_type=None):
        """Sample in SO(n) with the uniform distribution.

        Parameters
        ----------
        n_samples : int
            the amount of samples
        point_type : str, {'vector', 'matrix'}, optional
            default: self.self.default_point_type

        Returns
        -------
        point : array-like, shape=[n_samples, {dimension, [n, n]}]
        """
        if point_type is None:
            point_type = self.default_point_type

        random_point = gs.random.rand(n_samples, self.dimension) * 2 - 1
        random_point = self.regularize(random_point, point_type='vector')
        if point_type == 'matrix':
            random_point = self.matrix_from_rotation_vector(random_point)

        return random_point

    def exp_from_identity(self, tangent_vec, point_type=None):
        """Compute the group exponential of the tangent vector at the identity.

        Parameters
        ----------
        tangent_vec : array-like, shape=[n_samples, {dimension, [n, n]}]
        point_type : str, {'vector', 'matrix'}, optional
            default: self.default_point_type

        Returns
        -------
        point : array-like, shape=[n_samples, {dimension, [n, n]}]
        """
        if point_type is None:
            point_type = self.default_point_type

        if point_type == 'vector':
            point = gs.to_ndarray(tangent_vec, to_ndim=2)
        elif point_type == 'matrix' and self.n > 3:
            return gs.linalg.expm(tangent_vec)
        elif point_type == 'matrix':
            tangent_vec = gs.to_ndarray(tangent_vec, to_ndim=3)
            tangent_vec = self.vector_from_skew_matrix(tangent_vec)
            point = self.matrix_from_rotation_vector(tangent_vec)

        return point

    def log_from_identity(self, point, point_type=None):
        """Compute the group logarithm of the point at the identity.

        Parameters
        ----------
        point : array-like, shape=[n_samples, {dimension, [n, n]}]
        point_type : str, {'vector', 'matrix'}, optional
            default: self.default_point_type

        Returns
        -------
        tangent_vec : array-like, shape=[n_samples, {dimension, [n, n]}]
        """
        if point_type is None:
            point_type = self.default_point_type

        if point_type == 'vector':
            tangent_vec = self.regularize(
                point, point_type=point_type)
        elif point_type == 'matrix':
            point = self.rotation_vector_from_matrix(point)
            tangent_vec = self.skew_matrix_from_vector(point)
<<<<<<< HEAD
        return tangent_vec
=======
        return tangent_vec

    def exponential_barycenter(
            self, points, weights=None, point_type=None, verbose=False):
        """Compute the group exponential barycenter in SO(n).

        This is the Frechet mean of the canonical bi-invariant metric on SO(n).

        Parameters
        ----------
        points : array-like, shape=[n_samples, {dimension, [n, n]}]
        weights : array-like, shape=[n_samples], optional
            default: 1 / n_samples for each point
        point_type : str, {'vector', 'matrix'}, optional
            default: self.default_point_type

        Returns
        -------
        exp_bar : array-like, shape=[{dimension, [n, n]}]
            the group exponential barycenter
        """
        if point_type is None:
            point_type = self.default_point_type

        if point_type == 'vector':
            n_points = points.shape[0]
            if n_points <= 0:
                raise ValueError('Can\' compute the mean of 0 points.')

            if weights is None:
                weights = gs.ones((n_points, 1))

            n_weights = weights.shape[0]
            if n_points != n_weights:
                raise ValueError(
                    '`points` and `weights` need to have the same length.')

            mean = FrechetMean(metric=self.bi_invariant_metric)
            mean.fit(X=points, weights=weights)
            exp_bar = mean.estimate_

            exp_bar = gs.to_ndarray(exp_bar, to_ndim=2)

        elif point_type == 'matrix':
            points = self.rotation_vector_from_matrix(points)
            exp_bar = self.exponential_barycenter(
                points, weights, point_type='vector', verbose=verbose)
            exp_bar = self.matrix_from_rotation_vector(exp_bar)

        return exp_bar
>>>>>>> da13ea2b
<|MERGE_RESOLUTION|>--- conflicted
+++ resolved
@@ -1612,57 +1612,4 @@
         elif point_type == 'matrix':
             point = self.rotation_vector_from_matrix(point)
             tangent_vec = self.skew_matrix_from_vector(point)
-<<<<<<< HEAD
-        return tangent_vec
-=======
-        return tangent_vec
-
-    def exponential_barycenter(
-            self, points, weights=None, point_type=None, verbose=False):
-        """Compute the group exponential barycenter in SO(n).
-
-        This is the Frechet mean of the canonical bi-invariant metric on SO(n).
-
-        Parameters
-        ----------
-        points : array-like, shape=[n_samples, {dimension, [n, n]}]
-        weights : array-like, shape=[n_samples], optional
-            default: 1 / n_samples for each point
-        point_type : str, {'vector', 'matrix'}, optional
-            default: self.default_point_type
-
-        Returns
-        -------
-        exp_bar : array-like, shape=[{dimension, [n, n]}]
-            the group exponential barycenter
-        """
-        if point_type is None:
-            point_type = self.default_point_type
-
-        if point_type == 'vector':
-            n_points = points.shape[0]
-            if n_points <= 0:
-                raise ValueError('Can\' compute the mean of 0 points.')
-
-            if weights is None:
-                weights = gs.ones((n_points, 1))
-
-            n_weights = weights.shape[0]
-            if n_points != n_weights:
-                raise ValueError(
-                    '`points` and `weights` need to have the same length.')
-
-            mean = FrechetMean(metric=self.bi_invariant_metric)
-            mean.fit(X=points, weights=weights)
-            exp_bar = mean.estimate_
-
-            exp_bar = gs.to_ndarray(exp_bar, to_ndim=2)
-
-        elif point_type == 'matrix':
-            points = self.rotation_vector_from_matrix(points)
-            exp_bar = self.exponential_barycenter(
-                points, weights, point_type='vector', verbose=verbose)
-            exp_bar = self.matrix_from_rotation_vector(exp_bar)
-
-        return exp_bar
->>>>>>> da13ea2b
+        return tangent_vec