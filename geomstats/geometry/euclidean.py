"""Euclidean space."""

import math
import geomstats.backend as gs
from geomstats.geometry.base import VectorSpace
from geomstats.geometry.riemannian_metric import RiemannianMetric


class Euclidean(VectorSpace):
    """Class for Euclidean spaces.

    By definition, a Euclidean space is a vector space of a given
    dimension, equipped with a Euclidean metric.

    Parameters
    ----------
    dim : int
        Dimension of the Euclidean space.
    """

    def __init__(self, dim, metric=None):
        super(Euclidean, self).__init__(
            shape=(dim,), default_point_type="vector",
            metric=EuclideanMetric(dim) if metric is not None else metric
        )

    def get_identity(self, point_type=None):
        """Get the identity of the group.

        Parameters
        ----------
        point_type : str, {'vector', 'matrix'}
            The point_type of the returned value.
            Optional, default: self.default_point_type

        Returns
        -------
        identity : array-like, shape=[n]
        """
        identity = gs.zeros(self.dim)
        return identity

    identity = property(get_identity)

    def exp(self, tangent_vec, base_point=None):
        """Compute the group exponential, which is simply the addition.

        Parameters
        ----------
        tangent_vec : array-like, shape=[..., n]
            Tangent vector at base point.
        base_point : array-like, shape=[..., n]
            Point from which the exponential is computed.

        Returns
        -------
        point : array-like, shape=[..., n]
            Group exponential.
        """
        # if not self.belongs(tangent_vec):
        # raise ValueError("The update must be of the same dimension")
        return tangent_vec + base_point

    def eigen_generators(self, x):
        return gs.expand_dims(gs.eye(self.dim), 0)


class EuclideanMetric(RiemannianMetric):
    """Class for Euclidean metrics.

    As a Riemannian metric, the Euclidean metric is:
    - flat: the inner-product is independent of the base point.
    - positive definite: it has signature (dimension, 0, 0),
    where dimension is the dimension of the Euclidean space.

    Parameters
    ----------
    dim : int
        Dimension of the Euclidean space.
    """

    def __init__(self, dim, default_point_type="vector"):
        super(EuclideanMetric, self).__init__(
            dim=dim, signature=(dim, 0), default_point_type=default_point_type
        )

    def metric_matrix(self, base_point=None):
        """Compute the inner-product matrix, independent of the base point.

        Parameters
        ----------
        base_point : array-like, shape=[..., dim]
            Base point.
            Optional, default: None.

        Returns
        -------
        inner_prod_mat : array-like, shape=[..., dim, dim]
            Inner-product matrix.
        """
        mat = gs.eye(self.dim)
        return mat

    def inner_product(self, tangent_vec_a, tangent_vec_b, base_point=None):
        """Inner product between two tangent vectors at a base point.

        Parameters
        ----------
        tangent_vec_a: array-like, shape=[..., dim]
            Tangent vector at base point.
        tangent_vec_b: array-like, shape=[..., dim]
            Tangent vector at base point.
        base_point: array-like, shape=[..., dim]
            Base point.
            Optional, default: None.

        Returns
        -------
        inner_product : array-like, shape=[...,]
            Inner-product.
        """
        return gs.einsum("...i,...i->...", tangent_vec_a, tangent_vec_b)

    def norm(self, vector, base_point=None):
        """Compute norm of a vector.

        Norm of a vector associated to the inner product
        at the tangent space at a base point.

        Note: This only works for positive-definite
        Riemannian metrics and inner products.

        Parameters
        ----------
        vector : array-like, shape=[..., dim]
            Vector.
        base_point : array-like, shape=[..., dim]
            Base point.
            Optional, default: None.

        Returns
        -------
        norm : array-like, shape=[...,]
            Norm.
        """
        return gs.linalg.norm(vector, axis=-1)

    def exp(self, tangent_vec, base_point, **kwargs):
        """Compute exp map of a base point in tangent vector direction.

        The Riemannian exponential is vector addition in the Euclidean space.

        Parameters
        ----------
        tangent_vec : array-like, shape=[..., dim]
            Tangent vector at base point.
        base_point : array-like, shape=[..., dim]
            Base point.

        Returns
        -------
        exp : array-like, shape=[..., dim]
            Riemannian exponential.
        """
        exp = base_point + tangent_vec
        return exp

    def log(self, point, base_point, **kwargs):
        """Compute log map using a base point and other point.

        The Riemannian logarithm is the subtraction in the Euclidean space.

        Parameters
        ----------
        point: array-like, shape=[..., dim]
            Point.
        base_point: array-like, shape=[..., dim]
            Base point.

        Returns
        -------
        log: array-like, shape=[..., dim]
            Riemannian logarithm.
        """
        log = point - base_point
        return log
<<<<<<< HEAD
    
    @property
    def log_volume(self):
        """log area of n-sphere https://en.wikipedia.org/wiki/N-sphere#Closed_forms"""
        return math.log(self.dim)

    @property
    def volume(self):
        return self.dim
=======

    def grad(self, func):
        return lambda x: gs.autodiff.grad(func)(x)
>>>>>>> 2c09dd32
<|MERGE_RESOLUTION|>--- conflicted
+++ resolved
@@ -184,8 +184,7 @@
         """
         log = point - base_point
         return log
-<<<<<<< HEAD
-    
+
     @property
     def log_volume(self):
         """log area of n-sphere https://en.wikipedia.org/wiki/N-sphere#Closed_forms"""
@@ -194,8 +193,6 @@
     @property
     def volume(self):
         return self.dim
-=======
 
     def grad(self, func):
-        return lambda x: gs.autodiff.grad(func)(x)
->>>>>>> 2c09dd32
+        return lambda x: gs.autodiff.grad(func)(x)